use crate::arena::*;
use crate::atom_table::*;
use crate::machine::machine_indices::*;
use crate::parser::char_reader::*;
use crate::types::HeapCellValueTag;

use std::cell::{Cell, Ref, RefCell, RefMut};
use std::fmt;
use std::hash::{Hash, Hasher};
<<<<<<< HEAD
use std::io::{Error as IOError, ErrorKind};
=======
use std::io::Error as IOError;
>>>>>>> 40b6890c
use std::ops::{Deref, Neg};
use std::rc::Rc;
use std::vec::Vec;

use crate::parser::dashu::{Integer, Rational};

use fxhash::FxBuildHasher;
use indexmap::IndexMap;
use modular_bitfield::error::OutOfBounds;
use modular_bitfield::prelude::*;

pub type Specifier = u32;

pub const MAX_ARITY: usize = 1023;

pub const XFX: u32 = 0x0001;
pub const XFY: u32 = 0x0002;
pub const YFX: u32 = 0x0004;
pub const XF: u32 = 0x0010;
pub const YF: u32 = 0x0020;
pub const FX: u32 = 0x0040;
pub const FY: u32 = 0x0080;
pub const DELIMITER: u32 = 0x0100;
pub const TERM: u32 = 0x1000;
pub const LTERM: u32 = 0x3000;

pub const NEGATIVE_SIGN: u32 = 0x0200;

#[macro_export]
macro_rules! fixnum {
    ($wrapper:tt, $n:expr, $arena:expr) => {
        Fixnum::build_with_checked($n)
            .map(<$wrapper>::Fixnum)
            .unwrap_or_else(|_| <$wrapper>::Integer(arena_alloc!(Integer::from($n), $arena)))
    };
}

macro_rules! is_term {
    ($x:expr) => {
        ($x as u32 & $crate::parser::ast::TERM) != 0
    };
}

macro_rules! is_lterm {
    ($x:expr) => {
        ($x as u32 & $crate::parser::ast::LTERM) != 0
    };
}

macro_rules! is_op {
    ($x:expr) => {
        $x as u32
            & ($crate::parser::ast::XF
                | $crate::parser::ast::YF
                | $crate::parser::ast::FX
                | $crate::parser::ast::FY
                | $crate::parser::ast::XFX
                | $crate::parser::ast::XFY
                | $crate::parser::ast::YFX)
            != 0
    };
}

macro_rules! is_negate {
    ($x:expr) => {
        ($x as u32 & $crate::parser::ast::NEGATIVE_SIGN) != 0
    };
}

#[macro_export]
macro_rules! is_prefix {
    ($x:expr) => {
        $x as u32 & ($crate::parser::ast::FX | $crate::parser::ast::FY) != 0
    };
}

#[macro_export]
macro_rules! is_postfix {
    ($x:expr) => {
        $x as u32 & ($crate::parser::ast::XF | $crate::parser::ast::YF) != 0
    };
}

#[macro_export]
macro_rules! is_infix {
    ($x:expr) => {
        ($x as u32
            & ($crate::parser::ast::XFX | $crate::parser::ast::XFY | $crate::parser::ast::YFX))
            != 0
    };
}

#[macro_export]
macro_rules! is_xfx {
    ($x:expr) => {
        ($x as u32 & $crate::parser::ast::XFX) != 0
    };
}

#[macro_export]
macro_rules! is_xfy {
    ($x:expr) => {
        ($x as u32 & $crate::parser::ast::XFY) != 0
    };
}

#[macro_export]
macro_rules! is_yfx {
    ($x:expr) => {
        ($x as u32 & $crate::parser::ast::YFX) != 0
    };
}

#[macro_export]
macro_rules! is_yf {
    ($x:expr) => {
        ($x as u32 & $crate::parser::ast::YF) != 0
    };
}

#[macro_export]
macro_rules! is_xf {
    ($x:expr) => {
        ($x as u32 & $crate::parser::ast::XF) != 0
    };
}

#[macro_export]
macro_rules! is_fx {
    ($x:expr) => {
        ($x as u32 & $crate::parser::ast::FX) != 0
    };
}

#[macro_export]
macro_rules! is_fy {
    ($x:expr) => {
        ($x as u32 & $crate::parser::ast::FY) != 0
    };
}

#[derive(Debug, Clone, Copy, PartialEq, Eq, PartialOrd, Ord, Hash)]
pub enum RegType {
    Perm(usize),
    Temp(usize),
}

impl Default for RegType {
    fn default() -> Self {
        RegType::Temp(0)
    }
}

impl RegType {
    pub fn reg_num(self) -> usize {
        match self {
            RegType::Perm(reg_num) | RegType::Temp(reg_num) => reg_num,
        }
    }

    pub fn is_perm(self) -> bool {
        matches!(self, RegType::Perm(_))
    }
}

impl fmt::Display for RegType {
    fn fmt(&self, f: &mut fmt::Formatter) -> fmt::Result {
        match self {
            RegType::Perm(val) => write!(f, "Y{}", val),
            RegType::Temp(val) => write!(f, "X{}", val),
        }
    }
}

#[derive(Debug, PartialEq, Eq, Clone, Copy)]
pub enum VarReg {
    ArgAndNorm(RegType, usize),
    Norm(RegType),
}

impl VarReg {
    pub fn norm(self) -> RegType {
        match self {
            VarReg::ArgAndNorm(reg, _) | VarReg::Norm(reg) => reg,
        }
    }
}

impl fmt::Display for VarReg {
    fn fmt(&self, f: &mut fmt::Formatter) -> fmt::Result {
        match self {
            VarReg::Norm(RegType::Perm(reg)) => write!(f, "Y{}", reg),
            VarReg::Norm(RegType::Temp(reg)) => write!(f, "X{}", reg),
            VarReg::ArgAndNorm(RegType::Perm(reg), arg) => write!(f, "Y{} A{}", reg, arg),
            VarReg::ArgAndNorm(RegType::Temp(reg), arg) => write!(f, "X{} A{}", reg, arg),
        }
    }
}

impl Default for VarReg {
    fn default() -> Self {
        VarReg::Norm(RegType::default())
    }
}

#[macro_export]
macro_rules! temp_v {
    ($x:expr) => {
        $crate::parser::ast::RegType::Temp($x)
    };
}

#[macro_export]
macro_rules! perm_v {
    ($x:expr) => {
        $crate::parser::ast::RegType::Perm($x)
    };
}

#[derive(Debug, Copy, Clone, PartialEq, Eq, PartialOrd, Ord, Hash)]
pub enum GenContext {
    Head,
    Mid(usize),
    Last(usize), // Mid & Last: chunk_num
}

impl GenContext {
    #[inline]
    pub fn chunk_num(self) -> usize {
        match self {
            GenContext::Head => 0,
            GenContext::Mid(cn) | GenContext::Last(cn) => cn,
        }
    }

    #[inline]
    pub fn is_last(self) -> bool {
        if let GenContext::Last(_) = self {
            true
        } else {
            false
        }
    }
}

#[bitfield]
#[derive(Copy, Clone, Debug, PartialEq, Eq, Ord, PartialOrd, Hash)]
pub struct OpDesc {
    prec: B11,
    spec: B8,
    #[allow(unused)] padding: B13,
}

impl OpDesc {
    #[inline]
    pub fn build_with(prec: u16, spec: u8) -> Self {
        OpDesc::new().with_spec(spec).with_prec(prec)
    }

    #[inline]
    pub fn get(self) -> (u16, u8) {
        (self.prec(), self.spec())
    }

    pub fn set(&mut self, prec: u16, spec: u8) {
        self.set_prec(prec);
        self.set_spec(spec);
    }

    #[inline]
    pub fn get_prec(self) -> u16 {
        self.prec()
    }

    #[inline]
    pub fn get_spec(self) -> u8 {
        self.spec()
    }

    #[inline]
    pub fn arity(self) -> usize {
        if self.spec() as u32 & (XFX | XFY | YFX) == 0 {
            1
        } else {
            2
        }
    }
}

// name and fixity -> operator type and precedence.
pub type OpDir = IndexMap<(Atom, Fixity), OpDesc, FxBuildHasher>;

#[derive(Debug, Clone, Copy)]
pub struct MachineFlags {
    pub double_quotes: DoubleQuotes,
    pub unknown: Unknown,
}

impl Default for MachineFlags {
    fn default() -> Self {
        MachineFlags {
            double_quotes: DoubleQuotes::default(),
            unknown: Unknown::default(),
        }
    }
}

#[derive(Debug, Clone, Copy, PartialEq)]
pub enum DoubleQuotes {
    Atom,
    Chars,
    Codes,
}

impl DoubleQuotes {
    pub fn is_chars(self) -> bool {
        matches!(self, DoubleQuotes::Chars)
    }

    pub fn is_atom(self) -> bool {
        matches!(self, DoubleQuotes::Atom)
    }

    pub fn is_codes(self) -> bool {
        matches!(self, DoubleQuotes::Codes)
    }
}

impl Default for DoubleQuotes {
    fn default() -> Self {
        DoubleQuotes::Chars
    }
}

#[derive(Debug, Clone, Copy)]
pub enum Unknown {
    Error,
    Fail,
    Warn,
}

impl Unknown {
    pub fn is_error(self) -> bool {
        matches!(self, Unknown::Error)
    }

    pub fn is_fail(self) -> bool {
        matches!(self, Unknown::Fail)
    }

    pub fn is_warn(self) -> bool {
        matches!(self, Unknown::Warn)
    }
}

impl Default for Unknown {
    #[inline]
    fn default() -> Self {
        Unknown::Error
    }
}

pub fn default_op_dir() -> OpDir {
    let mut op_dir = OpDir::with_hasher(FxBuildHasher::default());

    op_dir.insert(
        (atom!(":-"), Fixity::In),
        OpDesc::build_with(1200, XFX as u8),
    );
    op_dir.insert(
        (atom!(":-"), Fixity::Pre),
        OpDesc::build_with(1200, FX as u8),
    );
    op_dir.insert(
        (atom!("?-"), Fixity::Pre),
        OpDesc::build_with(1200, FX as u8),
    );
    op_dir.insert(
        (atom!(","), Fixity::In),
        OpDesc::build_with(1000, XFY as u8),
    );

    op_dir
}

#[derive(Debug, Clone)]
pub enum ArithmeticError {
    NonEvaluableFunctor(Literal, usize),
    UninstantiatedVar,
}

#[derive(Debug)]
pub enum ParserError {
    BackQuotedString(usize, usize),
    IO(IOError),
    IncompleteReduction(usize, usize),
    InvalidSingleQuotedCharacter(char),
    LexicalError(lexical::Error),
    MissingQuote(usize, usize),
    NonPrologChar(usize, usize),
    ParseBigInt(usize, usize),
    UnexpectedChar(char, usize, usize),
    // UnexpectedEOF,
    Utf8Error(usize, usize),
}

impl ParserError {
    pub fn line_and_col_num(&self) -> Option<(usize, usize)> {
        match self {
            &ParserError::BackQuotedString(line_num, col_num) |
            &ParserError::IncompleteReduction(line_num, col_num) |
            &ParserError::MissingQuote(line_num, col_num) |
            &ParserError::NonPrologChar(line_num, col_num) |
            &ParserError::ParseBigInt(line_num, col_num) |
            &ParserError::UnexpectedChar(_, line_num, col_num) |
            &ParserError::Utf8Error(line_num, col_num) => Some((line_num, col_num)),
            _ => None,
        }
    }

    pub fn as_atom(&self) -> Atom {
        match self {
            ParserError::BackQuotedString(..) => atom!("back_quoted_string"),
            ParserError::IncompleteReduction(..) => atom!("incomplete_reduction"),
            ParserError::InvalidSingleQuotedCharacter(..) => atom!("invalid_single_quoted_character"),
            ParserError::IO(e) if e.kind() == ErrorKind::UnexpectedEof => atom!("unexpected_end_of_file"),
            ParserError::IO(_) => atom!("input_output_error"),
            ParserError::LexicalError(_) => atom!("lexical_error"),
            ParserError::MissingQuote(..) => atom!("missing_quote"),
            ParserError::NonPrologChar(..) => atom!("non_prolog_character"),
            ParserError::ParseBigInt(..) => atom!("cannot_parse_big_int"),
            ParserError::UnexpectedChar(..) => atom!("unexpected_char"),
            ParserError::Utf8Error(..) => atom!("utf8_conversion_error"),
        }
    }

    #[inline]
    pub fn unexpected_eof() -> Self {
        ParserError::IO(std::io::Error::from(ErrorKind::UnexpectedEof))
    }

    #[inline]
    pub fn is_unexpected_eof(&self) -> bool {
        if let ParserError::IO(e) = self {
            e.kind() == ErrorKind::UnexpectedEof
        } else {
            false
        }
    }
}

impl From<lexical::Error> for ParserError {
    fn from(e: lexical::Error) -> ParserError {
        ParserError::LexicalError(e)
    }
}

impl From<IOError> for ParserError {
    fn from(e: IOError) -> ParserError {
        ParserError::IO(e)
    }
}

impl From<&IOError> for ParserError {
    fn from(error: &IOError) -> ParserError {
        if error.get_ref().filter(|e| e.is::<BadUtf8Error>()).is_some() {
            ParserError::Utf8Error(0, 0)
        } else {
            ParserError::IO(error.kind().into())
        }
    }
}

#[derive(Debug, Clone, Copy)]
pub struct CompositeOpDir<'a, 'b> {
    pub primary_op_dir: Option<&'b OpDir>,
    pub secondary_op_dir: &'a OpDir,
}

impl<'a, 'b> CompositeOpDir<'a, 'b> {
    #[inline]
    pub fn new(secondary_op_dir: &'a OpDir, primary_op_dir: Option<&'b OpDir>) -> Self {
        CompositeOpDir {
            primary_op_dir,
            secondary_op_dir,
        }
    }

    #[inline]
    pub(crate) fn get(&self, name: Atom, fixity: Fixity) -> Option<OpDesc> {
        let entry = if let Some(ref primary_op_dir) = &self.primary_op_dir {
            primary_op_dir.get(&(name, fixity))
        } else {
            None
        };

        entry
            .or_else(move || self.secondary_op_dir.get(&(name, fixity)))
            .cloned()
    }
}

#[derive(Debug, Clone, Copy, Eq, Hash, PartialEq, PartialOrd, Ord)]
pub enum Fixity {
    In,
    Post,
    Pre,
}

#[bitfield]
#[repr(u64)]
#[derive(Copy, Clone, Debug, Hash, PartialEq, Eq)]
pub struct Fixnum {
    num: B56,
    #[allow(unused)] f: bool,
    #[allow(unused)] m: bool,
    #[allow(unused)] tag: B6,
}

impl Fixnum {
    #[inline]
    pub fn build_with(num: i64) -> Self {
        Fixnum::new()
            .with_num(u64::from_ne_bytes(num.to_ne_bytes()) & ((1 << 56) - 1))
            .with_tag(HeapCellValueTag::Fixnum as u8)
            .with_m(false)
            .with_f(false)
    }

    #[inline]
    pub fn as_cutpoint(num: i64) -> Self {
        Fixnum::new()
            .with_num(u64::from_ne_bytes(num.to_ne_bytes()) & ((1 << 56) - 1))
            .with_tag(HeapCellValueTag::CutPoint as u8)
            .with_m(false)
            .with_f(false)
    }

    #[inline]
    pub fn get_tag(&self) -> HeapCellValueTag {
        use modular_bitfield::Specifier;
        HeapCellValueTag::from_bytes(self.tag()).unwrap()
    }

    #[inline]
    pub fn build_with_checked(num: i64) -> Result<Self, OutOfBounds> {
        const UPPER_BOUND: i64 = (1 << 55) - 1;
        const LOWER_BOUND: i64 = -(1 << 55);

        if LOWER_BOUND <= num && num <= UPPER_BOUND {
            Ok(Fixnum::new()
                .with_m(false)
                .with_f(false)
                .with_tag(HeapCellValueTag::Fixnum as u8)
                .with_num(u64::from_ne_bytes(num.to_ne_bytes()) & ((1 << 56) - 1)))
        } else {
            Err(OutOfBounds {})
        }
    }

    #[inline]
    pub fn get_num(self) -> i64 {
        let n = self.num() as i64;
        let (n, overflowed) = (n << 8).overflowing_shr(8);
        debug_assert_eq!(overflowed, false);
        n
    }
}

impl Neg for Fixnum {
    type Output = Self;

    #[inline]
    fn neg(self) -> Self::Output {
        Fixnum::build_with(-self.get_num())
    }
}

#[derive(Debug, Copy, Clone, PartialEq, Eq, Hash)]
pub enum Literal {
    Atom(Atom),
    Char(char),
    CodeIndex(CodeIndex),
    Fixnum(Fixnum),
    Integer(TypedArenaPtr<Integer>),
    Rational(TypedArenaPtr<Rational>),
    Float(F64Offset),
    String(Atom),
}

impl From<F64Ptr> for Literal {
    #[inline(always)]
    fn from(ptr: F64Ptr) -> Literal {
        Literal::Float(ptr.as_offset())
    }
}

impl fmt::Display for Literal {
    fn fmt(&self, f: &mut fmt::Formatter) -> fmt::Result {
        match self {
            Literal::Atom(ref atom) => {
                write!(f, "{}", atom.flat_index())
            }
            Literal::Char(c) => write!(f, "'{}'", *c as u32),
            Literal::CodeIndex(i) => write!(f, "{:x}", i.as_ptr() as u64),
            Literal::Fixnum(n) => write!(f, "{}", n.get_num()),
            Literal::Integer(ref n) => write!(f, "{}", n),
            Literal::Rational(ref n) => write!(f, "{}", n),
            Literal::Float(ref n) => write!(f, "{}", *n),
            Literal::String(ref s) => write!(f, "\"{}\"", s.as_str()),
        }
    }
}

impl Literal {
    pub fn to_atom(&self, atom_tbl: &mut AtomTable) -> Option<Atom> {
        match self {
            Literal::Atom(atom) => Some(atom.defrock_brackets(atom_tbl)),
            _ => None,
        }
    }
}


#[derive(Debug, Clone, PartialEq, Eq)]
pub struct VarPtr(Rc<RefCell<Var>>);

impl Hash for VarPtr {
    #[inline(always)]
    fn hash<H: Hasher>(&self, hasher: &mut H) {
        self.borrow().hash(hasher)
    }
}

impl Deref for VarPtr {
    type Target = RefCell<Var>;

    #[inline(always)]
    fn deref(&self) -> &Self::Target {
        self.0.deref()
    }
}

impl VarPtr {
    #[inline(always)]
    pub(crate) fn borrow(&self) -> Ref<'_, Var> {
        self.0.borrow()
    }

    #[inline(always)]
    pub(crate) fn borrow_mut(&self) -> RefMut<'_, Var> {
        self.0.borrow_mut()
    }

    pub(crate) fn to_var_num(&self) -> Option<usize> {
        match *self.borrow() {
            Var::Generated(var_num) => Some(var_num),
            _ => None,
        }
    }

    pub(crate) fn set(&self, var: Var) {
        let mut var_ref = self.borrow_mut();
        *var_ref = var;
    }
}

impl From<Var> for VarPtr {
    #[inline(always)]
    fn from(value: Var) -> VarPtr {
        VarPtr(Rc::new(RefCell::new(value)))
    }
}

impl From<String> for VarPtr {
    #[inline(always)]
    fn from(value: String) -> VarPtr {
        VarPtr::from(Var::from(value))
    }
}

impl From<&str> for VarPtr {
    #[inline(always)]
    fn from(value: &str) -> VarPtr {
        VarPtr::from(value.to_owned())
    }
}

#[derive(Debug, Clone, PartialEq, Eq, Hash)]
pub enum Var {
    Generated(usize),
    InSitu(usize),
    Named(String),
}

impl From<String> for Var {
    #[inline(always)]
    fn from(value: String) -> Var {
        Var::Named(value)
    }
}

impl From<&str> for Var {
    #[inline(always)]
    fn from(value: &str) -> Var {
        Var::Named(value.to_owned())
    }
}

impl Var {
    #[inline(always)]
    pub fn as_str(&self) -> Option<&str> {
        match self {
            Var::Named(value) => Some(&value),
            _ => None,
        }
    }

    #[inline(always)]
    pub fn to_string(&self) -> String {
        match self {
            Var::InSitu(n) | Var::Generated(n) => format!("_{}", n),
            Var::Named(value) => value.to_owned(),
        }
    }
}

#[derive(Debug, Clone)]
pub enum Term {
    AnonVar,
    Clause(Cell<RegType>, Atom, Vec<Term>),
    Cons(Cell<RegType>, Box<Term>, Box<Term>),
    Literal(Cell<RegType>, Literal),
    // PartialString wraps a String in anticipation of it absorbing
    // other PartialString variants in as_partial_string.
    PartialString(Cell<RegType>, String, Box<Term>),
    CompleteString(Cell<RegType>, Atom),
    Var(Cell<VarReg>, VarPtr),
}

impl Term {
    pub fn into_literal(self) -> Option<Literal> {
        match self {
            Term::Literal(_, c) => Some(c),
            _ => None,
        }
    }

    pub fn first_arg(&self) -> Option<&Term> {
        match self {
            Term::Clause(_, _, ref terms) => terms.first(),
            _ => None,
        }
    }

    pub fn set_name(&mut self, new_name: Atom) {
        match self {
            Term::Literal(_, Literal::Atom(ref mut atom)) | Term::Clause(_, ref mut atom, ..) => {
                *atom = new_name;
            }
            _ => {}
        }
    }

    pub fn name(&self) -> Option<Atom> {
        match self {
            &Term::Literal(_, Literal::Atom(ref atom)) | &Term::Clause(_, ref atom, ..) => {
                Some(*atom)
            }
            _ => None,
        }
    }

    pub fn arity(&self) -> usize {
        match self {
            Term::Clause(_, _, ref child_terms, ..) => child_terms.len(),
            _ => 0,
        }
    }
}

#[inline]
pub fn source_arity(terms: &[Term]) -> usize {
    if let Some(last_arg) = terms.last() {
        if let Term::Literal(_, Literal::CodeIndex(_)) = last_arg {
            return terms.len() - 1;
        }
    }

    terms.len()
}

fn unfold_by_str_once(term: &mut Term, s: Atom) -> Option<(Term, Term)> {
    if let Term::Clause(_, ref name, ref mut subterms) = term {
        if let Some(last_arg) = subterms.last() {
            if let Term::Literal(_, Literal::CodeIndex(_)) = last_arg {
                subterms.pop();
            }
        }

        if name == &s && subterms.len() == 2 {
            let snd = subterms.pop().unwrap();
            let fst = subterms.pop().unwrap();

            return Some((fst, snd));
        }
    }

    None
}

pub fn unfold_by_str(mut term: Term, s: Atom) -> Vec<Term> {
    let mut terms = vec![];

    while let Some((fst, snd)) = unfold_by_str_once(&mut term, s) {
        terms.push(fst);
        term = snd;
    }

    terms.push(term);
    terms
}

fn unfold_by_str_ref_once(term: &Term, s: Atom) -> Option<(&Term, &Term)> {
    if let Term::Clause(_, ref name, ref subterms) = term {
        if name == &s && subterms.len() == 2 {
            let fst = &subterms[0];
            let snd = &subterms[1];

            return Some((fst, snd));
        }
    }

    None
}

pub fn unfold_by_str_ref(mut term: &Term, s: Atom) -> Vec<&Term> {
    let mut terms = vec![];

    while let Some((fst, snd)) = unfold_by_str_ref_once(&term, s) {
        terms.push(fst);
        term = snd;
    }

    terms.push(term);
    terms
}

<|MERGE_RESOLUTION|>--- conflicted
+++ resolved
@@ -7,11 +7,7 @@
 use std::cell::{Cell, Ref, RefCell, RefMut};
 use std::fmt;
 use std::hash::{Hash, Hasher};
-<<<<<<< HEAD
 use std::io::{Error as IOError, ErrorKind};
-=======
-use std::io::Error as IOError;
->>>>>>> 40b6890c
 use std::ops::{Deref, Neg};
 use std::rc::Rc;
 use std::vec::Vec;
