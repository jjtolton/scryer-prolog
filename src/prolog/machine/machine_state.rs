--- conflicted
+++ resolved
@@ -458,11 +458,7 @@
         let n = machine_st.stack.index_or_frame(b).prelude.univ_prelude.num_cells;
 
         for i in 1 .. n + 1 {
-<<<<<<< HEAD
             machine_st.registers[i] = machine_st.stack.index_or_frame(b)[i-1].clone();
-=======
-            machine_st.registers[i] = machine_st.or_stack[b][i].clone();
->>>>>>> 335202b9
         }
 
         machine_st.num_of_args = n;
