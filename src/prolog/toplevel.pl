--- conflicted
+++ resolved
@@ -235,13 +235,8 @@
     append([Vars0, AttrVars, AttrGoalVars], Vars),
     charsio:extend_var_list(Vars, VarList, NewVarList, fabricated),
     '$get_b_value'(B0),
-<<<<<<< HEAD
     gather_query_vars(VarList, OrigVars),
     gather_equations(NewVarList, OrigVars, Goals, AttrGoals),
-=======
-    gather_query_vars(VarList, QueryVars),
-    gather_equations(NewVarList, QueryVars, Goals, AttrGoals),
->>>>>>> 0111db67
     (   bb_get('$first_answer', true) ->
         write('   '),
         bb_put('$first_answer', false)
@@ -303,23 +298,14 @@
     ;  is_a_different_variable(Pairs, Value)
     ).
 
-<<<<<<< HEAD
 eq_member(X, [Y|_])  :- X == Y, !.
-=======
-eq_member(X, [Y|_]) :- X == Y, !.
->>>>>>> 0111db67
 eq_member(X, [_|Ys]) :- eq_member(X, Ys).
 
 gather_equations([], _, Goals, Goals).
 gather_equations([Var = Value | Pairs], OrigVarList, Goals, Goals1) :-
     (  var(Value) ->
-<<<<<<< HEAD
-       eq_member(Value, OrigVarList),
-       (  (  Pairs == [], NewPairs = []
-=======
        (  eq_member(Value, OrigVarList),
           (  Pairs == [], NewPairs = []
->>>>>>> 0111db67
           ;  ( select((OtherVar = OtherValue), Pairs, NewPairs),
                Value == OtherValue, Var \== OtherVar
              )
